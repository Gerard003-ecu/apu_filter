--- conflicted
+++ resolved
@@ -957,12 +957,7 @@
         attrs = {"total_cost": 250}
         anomaly_data = AnomalyData()
 
-<<<<<<< HEAD
         edge = build_edge_element("A", "B", attrs, anomaly_data)
-=======
-        # Fix: Now requires anomaly_data
-        edge = build_edge_element("A", "B", attrs, sample_anomaly_data)
->>>>>>> b3ff8d61
 
         assert isinstance(edge, CytoscapeEdge)
         assert edge.source == "A"
@@ -971,23 +966,13 @@
 
     def test_handles_empty_attrs(self, sample_anomaly_data):
         """Verifica manejo de atributos vacíos."""
-<<<<<<< HEAD
         edge = build_edge_element("A", "B", {}, AnomalyData())
-=======
-        # Fix: Now requires anomaly_data
-        edge = build_edge_element("A", "B", {}, sample_anomaly_data)
->>>>>>> b3ff8d61
 
         assert edge.cost == 0.0
 
     def test_converts_to_string(self, sample_anomaly_data):
         """Verifica conversión a string."""
-<<<<<<< HEAD
         edge = build_edge_element(123, 456, {}, AnomalyData())
-=======
-        # Fix: Now requires anomaly_data
-        edge = build_edge_element(123, 456, {}, sample_anomaly_data)
->>>>>>> b3ff8d61
 
         assert edge.source == "123"
         assert edge.target == "456"
