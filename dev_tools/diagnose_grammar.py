--- conflicted
+++ resolved
@@ -10,13 +10,8 @@
 logger = logging.getLogger(__name__)
 
 def diagnose_grammar_mismatches(
-<<<<<<< HEAD
     csv_file: str,
     grammar: str,
-=======
-    csv_file: str, 
-    grammar: str, 
->>>>>>> a5517cf1
     output_file: str = "grammar_diagnosis.txt",
     max_sample_lines: int = 20,
     skip_header_patterns: Optional[List[str]] = None,
@@ -32,7 +27,6 @@
         max_sample_lines: Número máximo de líneas fallidas a mostrar en el reporte.
         skip_header_patterns: Patrones para identificar líneas de encabezado a saltar.
         encoding: Codificación del archivo CSV.
-<<<<<<< HEAD
 
     Returns:
         Lista de diccionarios con información de las líneas fallidas.
@@ -106,8 +100,6 @@
         stripped_line = line.rstrip('\n\r')  # Eliminar solo saltos de línea, mantener espacios en blanco dentro de la línea
         if stripped_line.strip():  # Solo incluir líneas no vacías
             processed_lines.append((idx, stripped_line))
-=======
->>>>>>> a5517cf1
 
     Returns:
         Lista de diccionarios con información de las líneas fallidas.
@@ -184,25 +176,15 @@
     
     failed_lines = []
     analyzed_count = 0
-<<<<<<< HEAD
-
-=======
-    
->>>>>>> a5517cf1
+
     for original_idx, line in processed_lines:
         # Verificar si es línea de encabezado
         is_header = any(pattern.upper() in line.upper() for pattern in skip_header_patterns)
         if is_header:
             continue
-<<<<<<< HEAD
 
         analyzed_count += 1
 
-=======
-        
-        analyzed_count += 1
-        
->>>>>>> a5517cf1
         # Intentar parsing
         try:
             parse_result = parser.parse(line)
@@ -210,7 +192,6 @@
             if parse_result is None:
                 logger.warning(f"Línea {original_idx} parseada pero resultado es None")
         except (LarkError, UnexpectedEOF, UnexpectedCharacters) as e:
-<<<<<<< HEAD
             fields = line.split(";")
 
             # Identificar campos vacíos y con solo espacios
@@ -406,203 +387,6 @@
     # Asegurar que el directorio raíz del proyecto esté en el PYTHONPATH
     sys.path.insert(0, os.path.abspath(os.path.join(os.path.dirname(__file__), "..")))
 
-=======
-            fields = line.split(";")
-            
-            # Identificar campos vacíos y con solo espacios
-            empty_positions = []
-            whitespace_only_positions = []
-            for i, field in enumerate(fields):
-                if not field.strip():
-                    if not field:  # Campo completamente vacío
-                        empty_positions.append(i)
-                    else:  # Campo con solo espacios
-                        whitespace_only_positions.append(i)
-            
-            failed_lines.append({
-                "line_num": original_idx,
-                "line": line,
-                "error": str(e),
-                "error_type": type(e).__name__,
-                "fields": fields,
-                "fields_count": len(fields),
-                "empty_field_positions": empty_positions,
-                "whitespace_only_positions": whitespace_only_positions,
-                "line_length": len(line),
-                "field_lengths": [len(f) for f in fields],
-                "has_trailing_semicolon": line.endswith(';'),
-                "has_leading_semicolon": line.startswith(';'),
-            })
-        except Exception as e:
-            logger.error(f"Error inesperado al parsear línea {original_idx}: {str(e)}")
-            # Añadir como línea fallida con error genérico
-            fields = line.split(";")
-            empty_positions = [i for i, f in enumerate(fields) if not f.strip()]
-            
-            failed_lines.append({
-                "line_num": original_idx,
-                "line": line,
-                "error": f"Error inesperado: {str(e)}",
-                "error_type": "UnexpectedError",
-                "fields": fields,
-                "fields_count": len(fields),
-                "empty_field_positions": empty_positions,
-                "whitespace_only_positions": [],
-                "line_length": len(line),
-                "field_lengths": [len(f) for f in fields],
-                "has_trailing_semicolon": line.endswith(';'),
-                "has_leading_semicolon": line.startswith(';'),
-            })
-    
-    # Generar reporte detallado
-    _generate_detailed_report(
-        output_file=output_file,
-        total_lines=len(processed_lines),
-        analyzed_lines=analyzed_count,
-        failed_lines=failed_lines,
-        max_sample_lines=max_sample_lines,
-        encoding_used=encoding
-    )
-    
-    logger.info(f"✓ Diagnóstico completado. Líneas analizadas: {analyzed_count}, Fallidas: {len(failed_lines)}")
-    logger.info(f"✓ Reporte guardado en: {output_file}")
-    
-    return failed_lines
-
-
-def _generate_detailed_report(
-    output_file: str,
-    total_lines: int,
-    analyzed_lines: int,
-    failed_lines: List[Dict[str, Any]],
-    max_sample_lines: int,
-    encoding_used: str
-) -> None:
-    """
-    Genera un reporte detallado de las líneas fallidas.
-    
-    Args:
-        output_file: Ruta del archivo de salida.
-        total_lines: Total de líneas en el archivo.
-        analyzed_lines: Número de líneas analizadas (excluyendo encabezados).
-        failed_lines: Lista de líneas que fallaron.
-        max_sample_lines: Máximo número de líneas de ejemplo a mostrar.
-        encoding_used: Codificación usada para leer el archivo.
-    """
-    try:
-        with open(output_file, "w", encoding="utf-8") as f:
-            f.write("=" * 120 + "\n")
-            f.write("DIAGNÓSTICO DE INCOMPATIBILIDAD GRAMÁTICA-DATOS\n")
-            f.write("=" * 120 + "\n\n")
-            
-            f.write(f"Archivo analizado: {os.path.basename(output_file.replace('grammar_diagnosis.txt', '')) if 'grammar_diagnosis.txt' in output_file else 'Desconocido'}\n")
-            f.write(f"Codificación usada: {encoding_used}\n")
-            f.write(f"Total líneas en archivo: {total_lines}\n")
-            f.write(f"Líneas analizadas (sin encabezados): {analyzed_lines}\n")
-            f.write(f"Líneas que fallan Lark: {len(failed_lines)}\n")
-            
-            if analyzed_lines > 0:
-                failure_rate = len(failed_lines) / analyzed_lines * 100
-                f.write(f"Tasa de fallo: {failure_rate:.2f}%\n\n")
-            else:
-                f.write("Tasa de fallo: 0% (no se analizaron líneas)\n\n")
-            
-            # Análisis estadístico
-            if failed_lines:
-                _write_statistical_analysis(f, failed_lines)
-                
-                f.write("\n" + "MUESTRAS DE LÍNEAS FALLIDAS:\n")
-                f.write("-" * 120 + "\n")
-                
-                # Mostrar muestras de líneas fallidas
-                sample_lines = failed_lines[:max_sample_lines]
-                for fl in sample_lines:
-                    f.write(f"\nLínea {fl['line_num']}:\n")
-                    f.write(f"  Error ({fl['error_type']}): {fl['error']}\n")
-                    f.write(f"  Campos: {fl['fields_count']} | Longitud línea: {fl['line_length']}\n")
-                    f.write(f"  Contenido: {repr(fl['line'])}\n")
-                    
-                    if fl['fields_count'] > 0:
-                        f.write(f"  Campos (longitudes): {list(zip(range(fl['fields_count']), fl['field_lengths']))}\n")
-                    
-                    # Mostrar campos vacíos y con solo espacios
-                    if fl['empty_field_positions']:
-                        f.write(f"  ⚠️  Campos completamente vacíos en posiciones: {fl['empty_field_positions']}\n")
-                    if fl['whitespace_only_positions']:
-                        f.write(f"  ⚠️  Campos con solo espacios en posiciones: {fl['whitespace_only_positions']}\n")
-                    
-                    # Mostrar características especiales
-                    special_features = []
-                    if fl['has_trailing_semicolon']:
-                        special_features.append("termina en ;")
-                    if fl['has_leading_semicolon']:
-                        special_features.append("comienza con ;")
-                    if special_features:
-                        f.write(f"  💡 Características especiales: {', '.join(special_features)}\n")
-            else:
-                f.write("✓ No se encontraron líneas fallidas - la gramática es compatible con todos los datos analizados.\n")
-                
-    except IOError as e:
-        logger.error(f"Error al escribir el archivo de reporte: {str(e)}")
-        raise
-
-
-def _write_statistical_analysis(f, failed_lines: List[Dict[str, Any]]) -> None:
-    """
-    Escribe análisis estadístico de las líneas fallidas.
-    
-    Args:
-        f: Archivo de salida.
-        failed_lines: Lista de líneas fallidas.
-    """
-    # Contar tipos de error
-    error_type_counts = {}
-    for fl in failed_lines:
-        err_type = fl['error_type']
-        error_type_counts[err_type] = error_type_counts.get(err_type, 0) + 1
-    
-    # Contar campos vacíos
-    total_empty_fields = sum(len(fl['empty_field_positions']) for fl in failed_lines)
-    total_whitespace_fields = sum(len(fl['whitespace_only_positions']) for fl in failed_lines)
-    
-    # Contar patrones de fallo comunes
-    trailing_semicolon_count = sum(1 for fl in failed_lines if fl['has_trailing_semicolon'])
-    leading_semicolon_count = sum(1 for fl in failed_lines if fl['has_leading_semicolon'])
-    
-    # Distribución de cantidad de campos
-    field_count_distribution = {}
-    for fl in failed_lines:
-        count = fl['fields_count']
-        field_count_distribution[count] = field_count_distribution.get(count, 0) + 1
-    
-    # Escribir análisis
-    f.write("ANÁLISIS ESTADÍSTICO:\n")
-    f.write("-" * 60 + "\n")
-    f.write(f"Total de líneas fallidas: {len(failed_lines)}\n")
-    
-    if error_type_counts:
-        f.write(f"Tipos de error:\n")
-        for err_type, count in sorted(error_type_counts.items(), key=lambda x: x[1], reverse=True):
-            f.write(f"  - {err_type}: {count} ({count/len(failed_lines)*100:.1f}%)\n")
-    
-    f.write(f"Campos vacíos totales: {total_empty_fields}\n")
-    f.write(f"Campos con solo espacios: {total_whitespace_fields}\n")
-    f.write(f"Líneas que terminan en ';': {trailing_semicolon_count}\n")
-    f.write(f"Líneas que comienzan con ';': {leading_semicolon_count}\n")
-    
-    if field_count_distribution:
-        f.write(f"Distribución de cantidad de campos:\n")
-        for count, freq in sorted(field_count_distribution.items()):
-            f.write(f"  - {count} campos: {freq} líneas\n")
-    
-    f.write("\n")
-
-
-if __name__ == "__main__":
-    # Asegurar que el directorio raíz del proyecto esté en el PYTHONPATH
-    sys.path.insert(0, os.path.abspath(os.path.join(os.path.dirname(__file__), "..")))
-    
->>>>>>> a5517cf1
     logging.basicConfig(
         level=logging.INFO,
         format='%(asctime)s - %(name)s - %(levelname)s - %(message)s'
@@ -614,11 +398,7 @@
 
     file_to_diagnose = sys.argv[1]
     output_file = sys.argv[2] if len(sys.argv) > 2 else "grammar_diagnosis.txt"
-<<<<<<< HEAD
-
-=======
-    
->>>>>>> a5517cf1
+
     try:
         from app.apu_processor import APU_GRAMMAR
     except ImportError:
@@ -631,11 +411,7 @@
         %import common.WS
         """
         logger.info("Usando gramática de ejemplo para pruebas")
-<<<<<<< HEAD
-
-=======
-    
->>>>>>> a5517cf1
+
     try:
         failed_lines = diagnose_grammar_mismatches(
             csv_file=file_to_diagnose,
