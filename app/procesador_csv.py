import csv
import hashlib
import json
import logging
import os
import re
from functools import lru_cache
from typing import Dict, List, Optional, Union

import numpy as np
import pandas as pd
from fuzzywuzzy import process
from unidecode import unidecode

# Configurar logging
logging.basicConfig(level=logging.DEBUG, format="%(asctime)s - %(levelname)s - %(message)s")
logger = logging.getLogger(__name__)


def encontrar_mejor_coincidencia(texto, opciones, umbral=70):
    """Encuentra la mejor coincidencia de texto
    en una lista de opciones usando fuzzy matching.
    """
    if not texto or not opciones:
        return None
    coincidencia, puntaje = process.extractOne(texto, opciones)
    return coincidencia if puntaje >= umbral else None


def detect_delimiter(file_path: str) -> str:
    """
    Detecta el delimitador (',' o ';') de un archivo CSV usando csv.Sniffer.
    """
    try:
        with open(file_path, "r", encoding="latin1") as f:
            sample = f.read(2048)
            sniffer = csv.Sniffer()
            dialect = sniffer.sniff(sample, delimiters=";,")
            return dialect.delimiter
    except (csv.Error, FileNotFoundError):
        # Fallback a ; si el sniffer falla o el archivo no existe
        return ";"


def safe_read_dataframe(path: str, **kwargs) -> Optional[pd.DataFrame]:
    """
    Lee un archivo de datos (CSV o Excel) de forma segura y eficiente.
    - Para CSV, prueba explícitamente diferentes delimitadores y codificaciones.
    - Para Excel, usa openpyxl.
    - Convierte los tipos de datos a formatos eficientes con PyArrow.
    """
    file_extension = os.path.splitext(path)[1].lower()
    df = None

    if file_extension == ".csv":
        encodings = ["latin1", "utf-8", "iso-8859-1", "windows-1252"]
        delimiters = [";", ","]

        for delimiter in delimiters:
            for encoding in encodings:
                try:
                    # Usar un manejador de contexto para asegurar que el archivo se cierre
                    with open(path, "r", encoding=encoding) as f:
                        # Pasamos el objeto de archivo a pandas, no la ruta
                        # Si se especifica explícitamente que no hay cabecera,
                        # debemos manejar CSVs "irregulares" proporcionando
                        # nombres de columna para evitar que pandas infiera
                        # el número de columnas de la primera fila.
                        kwargs_for_csv = kwargs.copy()
                        if (
                            kwargs_for_csv.get("header") is None
                            and "header" in kwargs_for_csv
                        ):
                            kwargs_for_csv["names"] = range(50)

                        temp_df = pd.read_csv(
                            f,
                            encoding=encoding,
                            delimiter=delimiter,
                            decimal=".",
                            on_bad_lines="warn",
                            **kwargs_for_csv,
                        )

                        # Si el DataFrame tiene más de una columna
                        # asumimos que el delimitador es correcto
                        if temp_df.shape[1] > 1:
                            logger.info(
                                f"Éxito al leer"
                                f"{os.path.basename(path)} con encoding '{encoding}'"
                                f"y delimitador '{delimiter}'"
                            )
                            df = temp_df
                            break  # Salir del bucle de encoding
                except Exception:
                    # Continuar al siguiente intento si hay cualquier error
                    continue
            if df is not None:
                break  # Salir del bucle de delimiter

    elif file_extension == ".xlsx":
        try:
            df = pd.read_excel(path, engine="openpyxl", **kwargs)
            logger.info(f"Éxito al leer Excel {path}")
        except Exception as e:
            logger.error(f"Error fatal al leer el archivo Excel {path}: {e}", exc_info=True)
            return None
    else:
        logger.error(f"Formato de archivo no soportado para {path}")
        return None

    if df is None:
        logger.error(f"No se pudo leer {os.path.basename(path)} con ninguna combinación.")
        return None

    try:
        # Optimización con PyArrow
        df = df.convert_dtypes(dtype_backend="pyarrow")
        logger.info(f"Tipos de datos optimizados con PyArrow para {path}")
    except Exception as e:
        logger.warning(f"No se pudo convertir los tipos a PyArrow para {path}: {e}")

    return df


def normalize_text(series, remove_accents=True, remove_special_chars=True):
    """Limpia y estandariza texto para hacer un 'join' fiable."""
    normalized = series.astype(str).str.lower().str.strip()

    if remove_accents:
        normalized = normalized.apply(unidecode)

    if remove_special_chars:
        # Mantener sólo caracteres alfanuméricos y espacios
        normalized = normalized.str.replace(r"[^a-z0-9\s]", "", regex=True)

    # Reducir múltiples espacios a uno solo
    normalized = normalized.str.replace(r"\s+", " ", regex=True)

    return normalized


def find_and_rename_columns(df, column_map, fuzzy_match=False):
    """
    Busca columnas que contengan un texto clave y las renombra.
    Soporta coincidencia exacta y fuzzy.
    """
    rename_dict = {}
    df.columns = df.columns.str.strip()

    for new_name, keywords in column_map.items():
        if not isinstance(keywords, list):
            keywords = [keywords]

        found_col = None
        for keyword in keywords:
            # Coincidencia exacta
            for col in df.columns:
                if keyword.lower() == col.lower():
                    found_col = col
                    break

            # Coincidencia parcial si no se encontró exacta
            if not found_col:
                for col in df.columns:
                    if keyword.lower() in col.lower():
                        found_col = col
                        break

            if found_col:
                rename_dict[found_col] = new_name
                break

    df = df.rename(columns=rename_dict)

    # Verificar columnas faltantes
    missing = [name for name in column_map.keys() if name not in df.columns]
    if missing:
        logger.warning(f"Columnas no encontradas: {missing}")

    return df


def load_config():
    """Carga el archivo de configuración JSON."""
    try:
        # Asumimos que config.json está en el mismo directorio que este script
        config_path = os.path.join(os.path.dirname(__file__), "config.json")
        with open(config_path, "r", encoding="utf-8") as f:
            return json.load(f)
    except FileNotFoundError:
        logger.error("El archivo config.json no fue encontrado.")
        return {}
    except json.JSONDecodeError:
        logger.error("Error al decodificar config.json.")
        return {}


config = load_config()


def process_presupuesto_csv(path: str) -> pd.DataFrame:
    """Lee y limpia el archivo presupuesto (CSV o Excel) de forma robusta."""
    df = safe_read_dataframe(path)
    if df is None:
        return pd.DataFrame()

    try:
        column_map = config.get("presupuesto_column_map", {})
        df = find_and_rename_columns(df, column_map)

        if "CODIGO_APU" not in df.columns:
            logger.warning("La columna 'CODIGO_APU' no se encontró en el presupuesto.")
            return pd.DataFrame()

        df["CODIGO_APU"] = df["CODIGO_APU"].astype(str).str.strip()
        df = df[df["CODIGO_APU"].str.contains(r",", na=False)]
        # Limpiar y convertir la columna de cantidad
        cantidad_str = (
            df["CANTIDAD_PRESUPUESTO"].astype(str).str.replace(",", ".", regex=False)
        )
        df["CANTIDAD_PRESUPUESTO"] = pd.to_numeric(cantidad_str, errors="coerce")

        return df[["CODIGO_APU", "DESCRIPCION_APU", "CANTIDAD_PRESUPUESTO"]]
    except Exception as e:
        logger.error(f"Error procesando presupuesto.csv: {e}")
        return pd.DataFrame()


def process_insumos_csv(path: str) -> pd.DataFrame:
    """
    Lee y limpia el archivo insumos.csv, manejando correctamente los grupos
    y los delimitadores inconsistentes mediante una lectura manual línea por línea.
    """
    data_rows = []
    current_group = "INDEFINIDO"
    header_columns = []
    desc_index, vr_unit_index = -1, -1

    try:
        # Primero, detectar el delimitador
        delimiter = detect_delimiter(path)
        if not delimiter:
            return pd.DataFrame()

        with open(path, "r", encoding="latin1") as f:
            # Usar csv.reader para manejar correctamente los campos entre comillas
            reader = csv.reader(f, delimiter=delimiter, quotechar='"')
            for raw_parts in reader:
                if not raw_parts or not any(p.strip() for p in raw_parts):
                    continue

                parts = [p.strip() for p in raw_parts]
                line_for_check = "".join(parts)

                # Detectar y actualizar el grupo actual
                if len(parts) > 1 and parts[0].upper().startswith("G") and parts[1]:
                    current_group = parts[1]
                    continue

                # Identificar y capturar la línea de encabezado
                if (
                    "CODIGO" in line_for_check.upper()
                    and "DESCRIPCION" in line_for_check.upper()
                ):
                    header_columns = [p.upper() for p in parts]
                    desc_index = next(
                        (i for i, col in enumerate(header_columns) if "DESCRIPCION" in col),
                        -1,
                    )
                    vr_unit_index = next(
                        (i for i, col in enumerate(header_columns) if "VR. UNIT" in col), -1
                    )
                    continue

                # Procesar líneas de datos solo si hemos encontrado el encabezado
                if (
                    desc_index != -1
                    and vr_unit_index != -1
                    and len(parts) > max(desc_index, vr_unit_index)
                ):
                    description = parts[desc_index]
                    vr_unit_str = parts[vr_unit_index]

                    if description and vr_unit_str:
                        data_rows.append(
                            {
                                "DESCRIPCION_INSUMO": description,
                                "VR_UNITARIO_INSUMO": vr_unit_str,
                                "GRUPO_INSUMO": current_group,
                            }
                        )

        if not data_rows:
            logger.warning(f"No se extrajeron filas de datos de insumos de {path}")
            return pd.DataFrame()

        df = pd.DataFrame(data_rows)
        df["VR_UNITARIO_INSUMO"] = pd.to_numeric(
            df["VR_UNITARIO_INSUMO"].astype(str).str.replace(",", ".", regex=False),
            errors="coerce",
        )
        df.dropna(subset=["DESCRIPCION_INSUMO", "VR_UNITARIO_INSUMO"], inplace=True)
        df["NORMALIZED_DESC"] = normalize_text(df["DESCRIPCION_INSUMO"])
        df = df.drop_duplicates(subset=["NORMALIZED_DESC"], keep="first")
        return df[
            ["NORMALIZED_DESC", "VR_UNITARIO_INSUMO", "GRUPO_INSUMO", "DESCRIPCION_INSUMO"]
        ]

    except Exception as e:
        logger.error(f"Error procesando insumos.csv manualmente: {e}")
        return pd.DataFrame()


def get_file_hash(path: str) -> str:
    """Calcula el hash de un archivo para usar como clave de caché."""
    hash_md5 = hashlib.md5()
    try:
        with open(path, "rb") as f:
            for chunk in iter(lambda: f.read(4096), b""):
                hash_md5.update(chunk)
    except FileNotFoundError:
        logger.error(f"No se pudo encontrar el archivo para hashear: {path}")
        return ""
    return hash_md5.hexdigest()


def process_apus_csv_v2(path: str) -> pd.DataFrame:
    """
    Parsea un archivo de APUs con formato de "reporte de texto" utilizando una
    lógica de contexto explícita y robusta. VERSIÓN REFACTORIZADA.
    """
    apus_data = []
    current_context = {"apu_code": None, "apu_desc": None, "category": "INDEFINIDO"}
    category_keywords = config.get("category_keywords", {})
    potential_apu_desc = ""

    def to_numeric_safe(s: str):
        if isinstance(s, (int, float)):
            return s
        if isinstance(s, str):
            s_cleaned = re.sub(r"[^\d,\.]", "", s).replace(",", ".").strip()
            return pd.to_numeric(s_cleaned, errors="coerce")
        return pd.NA

    def parse_data_line(parts, context):
        description = parts[0].strip()
        valor_total = next(
            (to_numeric_safe(p) for p in reversed(parts) if pd.notna(to_numeric_safe(p))),
            0.0,
        )
        cantidad = to_numeric_safe(parts[2]) if len(parts) > 2 else 0.0
        precio_unit = to_numeric_safe(parts[4]) if len(parts) > 4 else 0.0

        if (
            (pd.isna(precio_unit) or precio_unit == 0)
            and valor_total > 0
            and pd.notna(cantidad)
            and cantidad > 0
        ):
            precio_unit = valor_total / cantidad
        if (
            (pd.isna(valor_total) or valor_total == 0)
            and pd.notna(cantidad)
            and cantidad > 0
            and pd.notna(precio_unit)
        ):
            valor_total = cantidad * precio_unit

        return {
            "CODIGO_APU": context["apu_code"],
            "DESCRIPCION_APU": context["apu_desc"],
            "DESCRIPCION_INSUMO": description,
            "UNIDAD": parts[1] if len(parts) > 1 else "UND",
            "CANTIDAD_APU": cantidad if pd.notna(cantidad) else 0,
            "PRECIO_UNIT_APU": precio_unit if pd.notna(precio_unit) else 0,
            "VALOR_TOTAL_APU": valor_total if pd.notna(valor_total) else 0,
            "CATEGORIA": context["category"],
        }

    try:
        delimiter = detect_delimiter(path)
        with open(path, "r", encoding="latin1") as f:
            for line in f:
                line = line.strip()
                if not line:
                    continue

                # Prioridad 1: Identificar la línea de ITEM
                if "ITEM:" in line.upper():
                    match = re.search(r"ITEM:\s*([\d,\.]*)", line.upper())
                    if match and match.group(1).strip():
                        apu_code = match.group(1).strip().rstrip(".,")

                        # El contexto se consolida aquí
                        current_context["apu_code"] = apu_code
                        current_context["apu_desc"] = potential_apu_desc
                        current_context["category"] = (
                            "INDEFINIDO"  # Resetear categoría para el nuevo APU
                        )
                        potential_apu_desc = ""  # Limpiar para el próximo APU
                    continue

                # Usar csv.reader para manejar correctamente las comillas
                parts = next(csv.reader([line], delimiter=delimiter, quotechar='"'))
                parts = [p.strip() for p in parts]
                if not any(parts):
                    continue

                # Prioridad 2: Identificar línea de CATEGORÍA
                line_content_for_check = "".join(parts).upper()
                is_category = len(parts) < 4 and line_content_for_check in category_keywords
                if is_category:
                    current_context["category"] = category_keywords[line_content_for_check]
                    continue

                # Prioridad 3: Identificar línea de DATOS
                is_data_line = (
                    current_context["apu_code"] is not None
                    and len(parts) > 2
                    and pd.notna(to_numeric_safe(parts[2]))
                )
                if is_data_line:
                    # Si la primera columna está vacía, es un offset y hay que desfasar
                    if not parts[0] and len(parts) > 1:
                        data_row = parse_data_line(parts[1:], current_context)
                    else:
                        data_row = parse_data_line(parts, current_context)

                    if data_row:
                        apus_data.append(data_row)
                    continue

                # Fallback: Tratar como línea de DESCRIPCIÓN
                if parts and parts[0]:
                    # Acumular en caso de descripciones multilínea
                    potential_apu_desc = (potential_apu_desc + " " + parts[0]).strip()

    except Exception as e:
        logger.error(f"Error fatal procesando APUs en {path}: {e}", exc_info=True)
        return pd.DataFrame()

    if not apus_data:
        logger.warning(f"No se extrajeron datos de APU de {path}")
        return pd.DataFrame()

    df = pd.DataFrame(apus_data)
    df["CODIGO_APU"] = df["CODIGO_APU"].str.strip()
    df["NORMALIZED_DESC"] = normalize_text(df["DESCRIPCION_INSUMO"])
    return df


def group_and_split_description(df: pd.DataFrame) -> pd.DataFrame:
    if "DESCRIPCION_APU" not in df.columns:
        df["grupo"] = "Ítems Varios"
        df["DESCRIPCION_APU"] = ""
        return df

    def get_group_and_short_desc(desc):
        if not isinstance(desc, str):
            return "Ítems Varios", ""
        cal_match = re.match(r"(.*? CAL\.? ?\d+)", desc, re.IGNORECASE)
        if cal_match:
            group = cal_match.group(1).strip()
            short_desc = desc[len(cal_match.group(0)) :].strip()
            short_desc = re.sub(
                r"^(de|en|con|para)\s", "", short_desc, flags=re.IGNORECASE
            ).strip()
            return group, short_desc
        words = desc.split()
        if len(words) > 4:
            return " ".join(words[:4]), " ".join(words[4:])
        return desc, ""

    df["original_description"] = df["DESCRIPCION_APU"]
    df[["grupo", "descripcion_corta"]] = df["original_description"].apply(
        lambda x: pd.Series(get_group_and_short_desc(x))
    )
    df["DESCRIPCION_APU"] = df["descripcion_corta"]
    df.drop(columns=["descripcion_corta"], inplace=True)
    return df


def _do_processing(presupuesto_path, apus_path, insumos_path):
    logger.info(f"Procesando archivos: {presupuesto_path}, {apus_path}, {insumos_path}")
    df_presupuesto = process_presupuesto_csv(presupuesto_path)
    df_insumos = process_insumos_csv(insumos_path)
    df_apus = process_apus_csv_v2(apus_path)
    if df_presupuesto.empty or df_insumos.empty or df_apus.empty:
        return {"error": "Uno o más archivos no pudieron ser procesados."}
    df_merged = pd.merge(
        df_apus, df_insumos, on="NORMALIZED_DESC", how="left", suffixes=("_apu", "")
    )
    df_merged["DESCRIPCION_INSUMO"] = df_merged["DESCRIPCION_INSUMO_apu"]
    df_merged["COSTO_INSUMO_EN_APU"] = np.where(
        df_merged["VR_UNITARIO_INSUMO"].notna(),
        df_merged["CANTIDAD_APU"] * df_merged["VR_UNITARIO_INSUMO"],
        df_merged["VALOR_TOTAL_APU"],
    )
    df_merged["VR_UNITARIO_FINAL"] = df_merged["VR_UNITARIO_INSUMO"].fillna(
        df_merged["PRECIO_UNIT_APU"]
    )
    mask_recalc = (df_merged["VR_UNITARIO_FINAL"].isna()) | (
        df_merged["VR_UNITARIO_FINAL"] == 0
    )
    cantidad_safe = df_merged["CANTIDAD_APU"].replace(0, 1)
    df_merged.loc[mask_recalc, "VR_UNITARIO_FINAL"] = (
        df_merged.loc[mask_recalc, "COSTO_INSUMO_EN_APU"] / cantidad_safe
    )
    df_merged["COSTO_INSUMO_EN_APU"] = df_merged["COSTO_INSUMO_EN_APU"].fillna(0)
    df_apu_costos_categoria = (
        df_merged.groupby(["CODIGO_APU", "CATEGORIA"])["COSTO_INSUMO_EN_APU"]
        .sum()
        .unstack(fill_value=0)
        .reset_index()
    )
    cost_cols = ["MATERIALES", "MANO DE OBRA", "EQUIPO", "OTROS"]
    for col in cost_cols:
        if col not in df_apu_costos_categoria.columns:
            df_apu_costos_categoria[col] = 0
    df_apu_costos_categoria["VALOR_SUMINISTRO_UN"] = df_apu_costos_categoria["MATERIALES"]
    df_apu_costos_categoria["VALOR_INSTALACION_UN"] = (
        df_apu_costos_categoria["MANO DE OBRA"] + df_apu_costos_categoria["EQUIPO"]
    )
    df_apu_costos_categoria["VALOR_CONSTRUCCION_UN"] = df_apu_costos_categoria[
        cost_cols
    ].sum(axis=1)

    # --- INICIO: Clasificación de APU por tipo ---
    def classify_apu(row):
        """Clasifica un APU basado en la proporción de sus costos."""
        costo_total = row["VALOR_CONSTRUCCION_UN"]
        if costo_total == 0:
            return "Indefinido"

        costo_materiales = row.get("MATERIALES", 0)
        costo_mano_obra = row.get("MANO DE OBRA", 0)
        costo_equipo = row.get("EQUIPO", 0)

        porcentaje_materiales = (costo_materiales / costo_total) * 100
        porcentaje_mo_eq = ((costo_mano_obra + costo_equipo) / costo_total) * 100

        # Aplicar las siguientes reglas en orden:
        # 1. Si Costo de Mano de Obra + Equipo > 75%, clasificar como "Instalación".
        if porcentaje_mo_eq > 75:
            return "Instalación"
        # 2. Si Costo de Materiales > 75% Y Costo de Mano de Obra + Equipo < 10%,
        # clasificar como "Suministro".
        if porcentaje_materiales > 75 and porcentaje_mo_eq < 10:
            return "Suministro"
        # 3. Si Costo de Materiales > 50% Y Costo de Mano de Obra + Equipo > 10%,
        # clasificar como "Suministro (Pre-fabricado)".
        if porcentaje_materiales > 50 and porcentaje_mo_eq > 10:
            return "Suministro (Pre-fabricado)"
        # 4. En cualquier otro caso, clasificar como "Obra Completa".
        return "Obra Completa"

    df_apu_costos_categoria["tipo_apu"] = df_apu_costos_categoria.apply(classify_apu, axis=1)
    # --- FIN: Clasificación de APU por tipo ---

    df_tiempo = (
        df_merged[df_merged["CATEGORIA"] == "MANO DE OBRA"]
        .groupby("CODIGO_APU")["CANTIDAD_APU"]
        .sum()
        .reset_index()
    )
    df_tiempo.rename(columns={"CANTIDAD_APU": "TIEMPO_INSTALACION"}, inplace=True)
    df_final = pd.merge(df_presupuesto, df_apu_costos_categoria, on="CODIGO_APU", how="left")
    df_final = pd.merge(df_final, df_tiempo, on="CODIGO_APU", how="left")
    final_cols_to_fill = [
        "VALOR_SUMINISTRO_UN",
        "VALOR_INSTALACION_UN",
        "VALOR_CONSTRUCCION_UN",
        "TIEMPO_INSTALACION",
    ]
    for col in final_cols_to_fill:
        if col in df_final.columns:
            df_final[col] = df_final[col].fillna(0)
        else:
            df_final[col] = 0
    df_final = group_and_split_description(df_final)
    logger.info(
        f"Diagnóstico: {df_final['VALOR_CONSTRUCCION_UN'].notna().sum()} de"
        f" {len(df_final)} ítems del presupuesto encontraron su costo."
    )
    df_merged_renamed = df_merged.rename(
        columns={
            "DESCRIPCION_INSUMO": "DESCRIPCION",
            "CANTIDAD_APU": "CANTIDAD",
            "UNIDAD": "UNIDAD",
            "VR_UNITARIO_FINAL": "VALOR_UNITARIO",
            "COSTO_INSUMO_EN_APU": "VALOR_TOTAL",
        }
    )
    apus_detail = {
        n: g[
            [
                "DESCRIPCION",
                "UNIDAD",
                "CANTIDAD",
                "VALOR_UNITARIO",
                "VALOR_TOTAL",
                "CATEGORIA",
            ]
        ].to_dict("records")
        for n, g in df_merged_renamed.groupby("CODIGO_APU")
    }
    insumos_dict = {}
    if "GRUPO_INSUMO" in df_insumos.columns:
        df_insumos_renamed = df_insumos.rename(
            columns={
                "DESCRIPCION_INSUMO": "Descripción",
                "VR_UNITARIO_INSUMO": "Vr Unitario",
            }
        )
        for name, group in df_insumos_renamed.groupby("GRUPO_INSUMO"):
            if name and isinstance(name, str):
                insumos_dict[name.strip()] = (
                    group[["Descripción", "Vr Unitario"]].dropna().to_dict("records")
                )
    logger.info("--- Procesamiento completado ---")

    # Reemplazar NaN por None para evitar problemas de serialización JSON
    df_final = df_final.replace({np.nan: None})
    df_merged_renamed = df_merged_renamed.replace({np.nan: None})
    df_apus = df_apus.replace({np.nan: None})
    df_insumos = df_insumos.replace({np.nan: None})

    # Actualizar los diccionarios después de la limpieza
    apus_detail = {
        n: g[
            [
                "DESCRIPCION",
                "UNIDAD",
                "CANTIDAD",
                "VALOR_UNITARIO",
                "VALOR_TOTAL",
                "CATEGORIA",
            ]
        ]
        .replace({np.nan: None})
        .to_dict("records")
        for n, g in df_merged_renamed.groupby("CODIGO_APU")
    }

    insumos_dict = {}
    if "GRUPO_INSUMO" in df_insumos.columns:
        df_insumos_renamed = df_insumos.rename(
            columns={
                "DESCRIPCION_INSUMO": "Descripción",
                "VR_UNITARIO_INSUMO": "Vr Unitario",
            }
        )
        for name, group in df_insumos_renamed.groupby("GRUPO_INSUMO"):
            if name and isinstance(name, str):
                insumos_dict[name.strip()] = (
                    group[["Descripción", "Vr Unitario"]]
                    .replace({np.nan: None})
                    .dropna()
                    .to_dict("records")
                )

    return {
        "presupuesto": df_final.to_dict("records"),
        "insumos": insumos_dict,
        "apus_detail": apus_detail,
        "all_apus": df_apus.to_dict("records"),
        "raw_insumos_df": df_insumos.to_dict("records"),
    }


@lru_cache(maxsize=10)
def _cached_csv_processing(
    presupuesto_hash, apus_hash, insumos_hash, presupuesto_path, apus_path, insumos_path
):
    logger.info("Cache miss.")
    return _do_processing(presupuesto_path, apus_path, insumos_path)


def process_all_files(
    presupuesto_path: str, apus_path: str, insumos_path: str, use_cache: bool = True
):
    if not use_cache:
        _cached_csv_processing.cache_clear()
        logger.info("Caché limpiado forzosamente y procesando sin caché.")
        return _do_processing(presupuesto_path, apus_path, insumos_path)
    try:
        file_hashes = (
            get_file_hash(presupuesto_path),
            get_file_hash(apus_path),
            get_file_hash(insumos_path),
        )
        if any(h == "" for h in file_hashes):
            return {"error": "No se pudo generar el hash para uno o más archivos."}
    except Exception as e:
        logger.error(f"Error al generar hashes de archivos: {e}")
        return {"error": f"Error al generar hashes: {e}"}
    result = _cached_csv_processing(*file_hashes, presupuesto_path, apus_path, insumos_path)
    info = _cached_csv_processing.cache_info()
    logger.info(f"Cache info: hits={info.hits}, misses={info.misses}, size={info.currsize}")
    return result


def calculate_estimate(
    params: Dict[str, str], data_store: Dict
) -> Dict[str, Union[str, float, List[str]]]:
    """
    Calcula una estimación de costo basada en la lógica de negocio de
    "Suministro + Instalación".
    """
    log = []
    required_params = ["tipo", "material", "cuadrilla"]
    missing_params = [p for p in required_params if p not in params or not params[p]]
    if missing_params:
        error_msg = f"Parámetros requeridos faltantes o vacíos: {missing_params}"
        logger.warning(error_msg)
        return {"error": error_msg, "log": [error_msg]}

    def _normalize(text: str) -> str:
        return unidecode(str(text)).upper()

    all_apus_list = data_store.get("all_apus", [])
    if not all_apus_list:
        return {
            "error": "No hay datos de APU disponibles.",
            "log": ["Error: all_apus no encontrado en data_store."],
        }

    df_apus = pd.DataFrame(all_apus_list)
    df_apus_unique = df_apus.drop_duplicates(subset=["DESCRIPCION_APU"]).copy()
    df_apus_unique["DESC_NORMALIZED"] = df_apus_unique["DESCRIPCION_APU"].apply(_normalize)

    # --- Parámetros y Mapeo ---
    tipo = params.get("tipo", "").upper()
    material = params.get("material", "").upper()
    cuadrilla = params.get("cuadrilla", "0")
    log.append(f"Parámetros de entrada: {params}")

    param_map = config.get("param_map", {})
    material_mapped = _normalize(param_map.get("material", {}).get(material, material))
    tipo_mapped = _normalize(param_map.get("tipo", {}).get(tipo, tipo))
    log.append(f"Parámetros mapeados: material='{material_mapped}', tipo='{tipo_mapped}'")

    # --- 1. Búsqueda de Suministro (Refactorizada con Fuzzy-Matching) ---
    log.append("\n--- BÚSQUEDA DE SUMINISTRO ---")

    # Filtrar primero por APUs que parezcan de suministro
    df_suministro_options = df_apus_unique[
        df_apus_unique["DESC_NORMALIZED"].str.contains("SUMINISTRO|SOLO", na=False)
    ]
    opciones_suministro = df_suministro_options["DESC_NORMALIZED"].tolist()

    log.append(
<<<<<<< HEAD
        f"Buscando la mejor coincidencia para '{material_mapped}' en {len(opciones_suministro)} opciones de suministro."
=======
        f"Buscando la mejor coincidencia para"
        f"'{material_mapped}' en {len(opciones_suministro)} opciones."
>>>>>>> 50af4d8c
    )
    mejor_coincidencia = encontrar_mejor_coincidencia(material_mapped, opciones_suministro)

    suministro_candidates = pd.DataFrame()  # Inicializar como vacío
    if mejor_coincidencia:
        suministro_candidates = df_apus_unique[
            df_apus_unique["DESC_NORMALIZED"] == mejor_coincidencia
        ]
        log.append(f"Mejor coincidencia encontrada: '{mejor_coincidencia}'")
    else:
        log.append("No se encontró una buena coincidencia para el suministro.")

    log.append(f"Encontrados {len(suministro_candidates)} candidatos para suministro.")

    apu_suministro_desc = ""
    valor_suministro = 0.0
    if not suministro_candidates.empty:
        apu_suministro_desc = suministro_candidates.iloc[0]["DESCRIPCION_APU"]
        suministro_items_df = df_apus[df_apus["DESCRIPCION_APU"] == apu_suministro_desc]
        valor_suministro = suministro_items_df[
            suministro_items_df["CATEGORIA"] == "MATERIALES"
        ]["VALOR_TOTAL_APU"].sum()
        log.append(
            f"APU de Suministro seleccionado: '{apu_suministro_desc}'"
            f" -> Valor: ${valor_suministro:,.0f}"
        )
    else:
        log.append(
            "ADVERTENCIA: No se encontró un APU de suministro directo. "
            "Iniciando fallback a insumos."
        )
        raw_insumos_data = data_store.get("raw_insumos_df")
        if raw_insumos_data:
            df_insumos = pd.DataFrame(raw_insumos_data)
            if not df_insumos.empty:
                # Buscar el material normalizado en la lista de insumos
                insumo_match = df_insumos[
                    df_insumos["NORMALIZED_DESC"].str.contains(material_mapped, na=False)
                ]
                if not insumo_match.empty:
                    valor_suministro = insumo_match.iloc[0]["VR_UNITARIO_INSUMO"]
                    apu_suministro_desc = (
                        f"Insumo: {insumo_match.iloc[0]['DESCRIPCION_INSUMO']}"
                    )
                    log.append(
                        f"ÉXITO (Fallback): Insumo encontrado: '{apu_suministro_desc}'"
                        f" -> Valor: ${valor_suministro:,.0f}"
                    )
                else:
                    log.append(
                        "ERROR (Fallback): Material no encontrado en lista de insumos."
                    )
            else:
                log.append("ERROR (Fallback): El dataframe de insumos está vacío.")
        else:
            log.append("ERROR (Fallback): El dataframe de insumos no está disponible.")

    # --- 2. Búsqueda de Instalación (Refactorizada con Filtros Secuenciales) ---
    log.append("\n--- BÚSQUEDA DE INSTALACIÓN ---")
    # Paso A: Filtrar por "MANO DE OBRA" Y "INSTALACION"
    df_inst = df_apus_unique[
        df_apus_unique["DESC_NORMALIZED"].str.contains("MANO DE OBRA|MANO OBRA")
        & df_apus_unique["DESC_NORMALIZED"].str.contains("INSTALACION")
    ].copy()
    log.append(
        f"Paso A: {len(df_inst)} APUs encontrados con 'MANO DE OBRA' e 'INSTALACION'."
    )

    # Paso B: Filtrar por material
    df_inst = df_inst[df_inst["DESC_NORMALIZED"].str.contains(material_mapped)].copy()
    log.append(f"Paso B: {len(df_inst)}APUs restantes tras filtrar por '{material_mapped}'.")

    # Paso C: Filtrar por cuadrilla
    cuadrilla_term = f"CUADRILLA DE {cuadrilla}"
    df_inst = df_inst[df_inst["DESC_NORMALIZED"].str.contains(cuadrilla_term)].copy()
    log.append(f"Paso C: {len(df_inst)} APUs restantes tras filtrar por '{cuadrilla_term}'.")

    if df_inst.empty:
        msg = "No se encontró un APU de instalación que coincida con todos los criterios."
        log.append(f"ERROR: {msg}")
        return {"error": msg, "log": "\n".join(log)}

    # Tomar el primer resultado
    apu_instalacion_desc = df_inst.iloc[0]["DESCRIPCION_APU"]
    log.append(f"ÉXITO: APU de Instalación seleccionado: '{apu_instalacion_desc}'")

    # --- 3. Cálculo de Costos y Tiempos ---
    log.append("\n--- CÁLCULO DE COSTOS Y TIEMPO ---")
    instalacion_items_df = df_apus[df_apus["DESCRIPCION_APU"] == apu_instalacion_desc]
    costos_instalacion = (
        instalacion_items_df.groupby("CATEGORIA")["VALOR_TOTAL_APU"]
        .sum()
        .reindex(["MANO DE OBRA", "EQUIPO"], fill_value=0)
    )
    valor_instalacion = costos_instalacion["MANO DE OBRA"] + costos_instalacion["EQUIPO"]
    tiempo_instalacion = instalacion_items_df[
        instalacion_items_df["CATEGORIA"] == "MANO DE OBRA"
    ]["CANTIDAD_APU"].sum()

    log.append(
        f"Costo Instalación Base (MO+EQ): ${valor_instalacion:,.0f} "
        f"| Tiempo: {tiempo_instalacion:.4f} días/un"
    )

    # --- 4. Ajustes Adicionales (Ej. Izaje, Seguridad, Zona) ---
    # (La lógica de ajustes se mantiene, pero se podría refactorizar en el futuro)
    # ...

    log.append(
        f"\n--- RESULTADO FINAL ---\n"
        f"Valor Suministro: ${valor_suministro:,.0f}\n"
        f"Valor Instalación: ${valor_instalacion:,.0f}"
    )

    return {
        "valor_suministro": valor_suministro,
        "valor_instalacion": valor_instalacion,
        "tiempo_instalacion": tiempo_instalacion,
        "apu_encontrado": f"Suministro: {apu_suministro_desc or 'N/A'} | "
        f"Instalación: {apu_instalacion_desc}",
        "log": "\n".join(log),
    }<|MERGE_RESOLUTION|>--- conflicted
+++ resolved
@@ -751,13 +751,9 @@
     opciones_suministro = df_suministro_options["DESC_NORMALIZED"].tolist()
 
     log.append(
-<<<<<<< HEAD
-        f"Buscando la mejor coincidencia para '{material_mapped}' en {len(opciones_suministro)} opciones de suministro."
-=======
         f"Buscando la mejor coincidencia para"
         f"'{material_mapped}' en {len(opciones_suministro)} opciones."
->>>>>>> 50af4d8c
-    )
+        )
     mejor_coincidencia = encontrar_mejor_coincidencia(material_mapped, opciones_suministro)
 
     suministro_candidates = pd.DataFrame()  # Inicializar como vacío
